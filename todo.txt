SOON:
1. fix path problems
2. abstract class mpc
3. collision functions

SIMULATION:
1. (DONE) Fix random obstacles generation (D)
2. (DONE) Differential animation (S)
3. (DONE) Humanoid animation (D)
4. Error plots (plots + animation) (S)
5. Range Finder Simulation (E)
6. (DONE) Control Barrier Function Visualization (D)
7. COM and ZMP trajectory plot in 2D for simple case

MPC:
<<<<<<< HEAD
1. Adjust cost function and check everything makes sense (E)
2. Control Barrier Function implementation (D)
=======
1. Adjust cost function and check everything makes sense (E) (DONE)
2. Control Barrier Function implementation  
>>>>>>> ef1ce254
3. Apply the same approach to the Humanoid Model (E)
4. Add specific Humanoid Constraints
5. Footstep planner

BONUS:
1. RRT*
2. Localization 
3. Global plan 
4. Subgoals
5. 3D simulation<|MERGE_RESOLUTION|>--- conflicted
+++ resolved
@@ -13,13 +13,8 @@
 7. COM and ZMP trajectory plot in 2D for simple case
 
 MPC:
-<<<<<<< HEAD
 1. Adjust cost function and check everything makes sense (E)
 2. Control Barrier Function implementation (D)
-=======
-1. Adjust cost function and check everything makes sense (E) (DONE)
-2. Control Barrier Function implementation  
->>>>>>> ef1ce254
 3. Apply the same approach to the Humanoid Model (E)
 4. Add specific Humanoid Constraints
 5. Footstep planner
