--- conflicted
+++ resolved
@@ -163,14 +163,11 @@
         triangle_patch = patches.Polygon(triangle_poses[0].T, closed=True, facecolor='cornflowerblue', zorder=4)
         ax.add_patch(triangle_patch)
 
-<<<<<<< HEAD
         lidar_range = patches.Circle((float(barycenter_traj[0][0]), float(barycenter_traj[0][1])),
                            radius=3.0, color='tomato',
                            label='LiDAR range', fill=False, linewidth=1, alpha=1.0, zorder=6)
         ax.add_patch(lidar_range)
 
-=======
->>>>>>> c103d394
         # Initialize the plots of the barycenter and its trajectory
         barycenter_point, = ax.plot([], [], 'o', label="CoM", color='cornflowerblue', zorder=5)
         trajectory_line, = ax.plot([], [], '--k', lw=1, label="CoM Trajectory", zorder=4)
