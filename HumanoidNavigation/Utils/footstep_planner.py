from enum import Enum

import matplotlib
import numpy as np
import sympy as sym
from matplotlib import pyplot as plt
from matplotlib.patches import Rectangle

# The duration of the single support phase of the humanoids' locomotion loop.
SINGLE_SUPPORT_PHASE_DURATION = 2

# The duration of the double support phase of the humanoids' locomotion loop.
DOUBLE_SUPPORT_PHASE_DURATION = 2

# The displacement to add to the unicycle position to generate the position of the foot
ABS_UNICYCLE_DISPLACEMENT = 0.2


# DEBUG
def _move_and_plot_unicycle(x_trajectory: np.ndarray, y_trajectory: np.ndarray, theta_trajectory: np.ndarray,
                            path_to_gif: str, triangle_height: float = 0.1, triangle_width: float = 0.05, ):
    """
    Plots the animation of this differential drive moving in a 2D graph along the provided state trajectory.
    The robot is represented by a triangle.
    x_trajectory, y_trajectory and theta_trajectory must have the same dimension.

    :param triangle_height: The height of the triangle representing the robot in the plot.
    :param triangle_width: The width of the triangle representing the robot in the plot.
    :param x_trajectory: The value of the X variable of the state along the trajectory. The i-th component of this
     vector represents the value of X at the i-th time instant.
    :param y_trajectory: The value of the Y variable of the state along the trajectory. The i-th component of this
     vector represents the value of Y at the i-th time instant.
    :param theta_trajectory: The value of the Theta variable of the state along the trajectory. The i-th component of this
     vector represents the value of Theta at the i-th time instant.
    :param path_to_gif: The path to the GIF file where the animation will be saved.
    """
    assert len(x_trajectory) == len(y_trajectory) == len(theta_trajectory), ("Length of x_trajectory, y_trajectory"
                                                                             " and theta_trajectory must be the"
                                                                             " same.")

    # Define the vertices representing a triangle with the base laying on the X-axis and the other vertex on
    # the positive Y-axis.
    vert = np.array([[triangle_height, 0], [0, triangle_width / 2], [0, -triangle_width / 2]]).T
    # Compute the barycenter of the triangle and put it in the origin
    barycenter = np.mean(vert, axis=1)[..., np.newaxis]
    vert = vert - barycenter
    barycenter = np.zeros((2, 1))
    # Define the rotation matrix that gives the robot the appropriate orientation
    rotation_matrix = np.array([
        [np.cos(theta_trajectory), -np.sin(theta_trajectory)],
        [np.sin(theta_trajectory), np.cos(theta_trajectory)]
    ]).squeeze()
    # Define the expression that puts the robot in the appropriate position and orientation
    triangle_poses = rotation_matrix.transpose(2, 0, 1) @ vert + np.array([[x_trajectory, y_trajectory]]).T
    # Define the expression that puts the robot's barycenter in the appropriate position
    barycenter_traj = barycenter + np.array([[x_trajectory, y_trajectory]]).T

    # Set up the plot
    fig, ax = plt.subplots()
    # TODO change this accordingly
    ax.set_xlim(0, 15)  # Set x-axis limits
    ax.set_ylim(0, 15)  # Set y-axis limits
    ax.set_aspect('equal')  # Set equal aspect ratio for accurate proportions

    # Initialize the triangle
    from matplotlib import patches
    triangle_patch = patches.Polygon(triangle_poses[0].T, closed=True, facecolor='green')
    ax.add_patch(triangle_patch)

    # Initialize the plots of the barycenter and its trajectory
    barycenter_point, = ax.plot([], [], 'ro', label="Barycenter")
    # trajectory_line, = ax.plot([], [], 'r-', lw=1, label="Trajectory")
    trajectory_line, = ax.plot([], [], '--k', lw=1, label="Trajectory")

    def update(frame):
        """Update the triangle's vertices, barycenter and trajectory at each frame."""
        triangle_patch.set_xy(triangle_poses[frame].T)  # Update the vertices

        # Update the barycenter position
        barycenter_curr_pos = barycenter_traj[frame]
        barycenter_point.set_data(barycenter_curr_pos[0], barycenter_curr_pos[1])
        # Update the barycenter trajectory
        trajectory_line.set_data(barycenter_traj[:frame + 1, 0], barycenter_traj[:frame + 1, 1])

        return triangle_patch, barycenter_point, trajectory_line

    # Create the animation
    from matplotlib.animation import FuncAnimation
    ani = FuncAnimation(fig, update, frames=len(triangle_poses), interval=200, blit=True)  # 1 frame per second
    ani.save(path_to_gif, writer='ffmpeg')
    # Display the animation
    plt.show()


# DEBUG

class Foot(Enum):
    """
    A class to identify the feet of the humanoid.
    """
    RIGHT = 0
    LEFT = 1


class Step:
    """
    A class containing all the information about a step
    """

    def __init__(self, position: np.ndarray, orientation: np.ndarray,
                 ss_duration: float, ds_duration: float,
                 support_foot: Foot, timestep: int, ):
        """
        Create a new Step object.

        :param position: A vector in the form (x, y, z) representing the position of the foot's centroid in the space.
        :param orientation: A vector in the form (theta_x, theta_y, theta_z) representing the orientation of the foot
         relative to the X, Y, Z axis of the absolute reference frame.
        :param ss_duration: The duration of the single support phase in this step.
        :param ds_duration: The duration of the double support phase in this step.
        :param support_foot: The foot used as support during this step
        :param timestep: The timestep that this step is associated with, relative to the plan (i.e. the first step will
         have timestep=0).
        """
        self.position = position
        self.orientation = orientation
        self.ss_duration = ss_duration
        self.ds_duration = ds_duration
        self.support_foot = support_foot
        self.timestep = timestep


class FootstepPlanner:
    @staticmethod
    def compute_plan_from_velocities(ref_velocities: np.ndarray, initial_left_foot_pose: np.ndarray,
                                     initial_right_foot_pose: np.ndarray, initial_support_foot: Foot,
                                     sampling_time: float) -> list[Step]:
        """
        Computes the sequence of footsteps that the humanoid must take to travel at the velocity specified in
        ref_velocities, starting with the provided left and right foot poses.

        :param ref_velocities: A list of reference velocities (vx, vy, ω) describing linear and angular velocities at
        each timestep. The shape is (num_time_instants x 3).
        :param initial_left_foot_pose: Initial states of the left foot, containing positional and orientation data in
         the form (x, y, z=0, theta).
        :param initial_right_foot_pose: Initial states of the right foot, containing positional and orientation data in
         the form (x, y, z=0, theta).
        :param initial_support_foot: The foot to use as support for the first step.
        :param sampling_time: The duration of a timestep in the simulation, in seconds.
        :return: The sequence of footsteps that the humanoid must take to travel at the specified ref_velocities.
        """
        # Initialize the unicycle's position as the midpoint between the feet,
        # and its orientation (unicycle_theta) as the average of the feet's orientations.
        unicycle_pos = (initial_left_foot_pose[:2] + initial_right_foot_pose[:2]) / 2.
        unicycle_theta = (initial_left_foot_pose[3] + initial_right_foot_pose[3]) / 2.

        # Compute the pose of all the steps of the plan
        plan = []
        support_foot = initial_support_foot
        for timestep in range(len(ref_velocities)):
            # Set this step duration
            if timestep == 0:
                # In the first step there is no SS phase and the DS phase takes longer
                ss_duration = 0
                ds_duration = (SINGLE_SUPPORT_PHASE_DURATION + DOUBLE_SUPPORT_PHASE_DURATION) * 2
            else:
                ss_duration = SINGLE_SUPPORT_PHASE_DURATION
                ds_duration = DOUBLE_SUPPORT_PHASE_DURATION

            # Compute the motion of the unicycle during the complete step cycle, whom total time is the sum of the SS
            # and DS phases durations.
            if timestep > 1:
                for _ in range(ss_duration + ds_duration):
                    # Update the unicycle's orientation with theta += ω⋅T_s
                    unicycle_theta += ref_velocities[timestep][2] * sampling_time
                    # Update the unicycle's position (with a rotation matrix) resulting from the application
                    # of (v_x, v_y).
                    rot_mat = np.array([[np.cos(unicycle_theta), - np.sin(unicycle_theta)],
                                        [np.sin(unicycle_theta), np.cos(unicycle_theta)]])
                    unicycle_pos += rot_mat @ ref_velocities[timestep][:2] * sampling_time

            # Compute the step position based on the unicycle position
            curr_foot_displ = ABS_UNICYCLE_DISPLACEMENT if support_foot == Foot.LEFT else - ABS_UNICYCLE_DISPLACEMENT
            displ_x = -np.sin(unicycle_theta) * curr_foot_displ
            displ_y = np.cos(unicycle_theta) * curr_foot_displ
            pos = np.array((  # Define the (x, y, z=0) coordinates of the footstep
                unicycle_pos[0] + displ_x,
                unicycle_pos[1] + displ_y,
                0.))
            # Compute the step orientation based on the unicycle orientation
            ang = np.array((0., 0., unicycle_theta))

            # Add this step to the plan
            plan.append(Step(
                position=pos, orientation=ang,
                ss_duration=ss_duration, ds_duration=ds_duration,
                support_foot=support_foot, timestep=timestep
            ))

            # Switch the support foot
            support_foot = Foot.RIGHT if support_foot == Foot.LEFT else Foot.LEFT

        return plan

    @staticmethod
    # def compute_plan_from_uni_state(unicycle_state: np.ndarray, initial_left_foot_pose: np.ndarray,
    #                                 initial_right_foot_pose: np.ndarray, initial_support_foot: Foot,
    #                                 sampling_time: float) -> list[Step]:
    def compute_plan_from_uni_state(unicycle_state: np.ndarray, initial_support_foot: Foot) -> list[Step]:
        """
        Computes the sequence of footsteps that the humanoid must take to travel at the velocity specified in
        ref_velocities, starting with the provided left and right foot poses.

        :param initial_left_foot_pose: Initial states of the left foot, containing positional and orientation data in
         the form (x, y, z=0, theta).
        :param initial_right_foot_pose: Initial states of the right foot, containing positional and orientation data in
         the form (x, y, z=0, theta).
        :param sampling_time: The duration of a timestep in the simulation, in seconds.
        :param unicycle_state: A matrix of shape (num_time_instants x 3), where each element represents the state of
         the unicycle in the form (x, y, theta).
        :param initial_support_foot: The foot to use as support for the first step.
        :return: The sequence of footsteps that the humanoid must take to travel at the specified ref_velocities.
        """
        # Initialize the unicycle's position as the midpoint between the feet,
        # and its orientation (unicycle_theta) as the average of the feet's orientations.
        unicycle_pos = unicycle_state[0][:2]
        unicycle_theta = unicycle_state[0][2]

        # Compute the pose of all the steps of the plan
        plan = []
        support_foot = initial_support_foot
        for timestep in range(len(unicycle_state)):
            # Set this step duration
            if timestep == 0:
                # In the first step there is no SS phase and the DS phase takes longer
                ss_duration = 0
                ds_duration = (SINGLE_SUPPORT_PHASE_DURATION + DOUBLE_SUPPORT_PHASE_DURATION) * 2
            else:
                ss_duration = SINGLE_SUPPORT_PHASE_DURATION
                ds_duration = DOUBLE_SUPPORT_PHASE_DURATION

            # Compute the motion of the unicycle during the complete step cycle, whom total time is the sum of the SS
            # and DS phases durations.
            if timestep > 1:
                for _ in range(ss_duration + ds_duration):
                    # Update the unicycle's orientation with theta += ω⋅T_s
                    # unicycle_theta += ref_velocities[timestep][2] * sampling_time
                    unicycle_theta = unicycle_state[timestep][2]
                    # Update the unicycle's position (with a rotation matrix) resulting from the application
                    # of (v_x, v_y).
                    # rot_mat = np.array([[np.cos(unicycle_theta), - np.sin(unicycle_theta)],
                    #                     [np.sin(unicycle_theta), np.cos(unicycle_theta)]])
                    # unicycle_pos += rot_mat @ ref_velocities[timestep][:2] * sampling_time
                    unicycle_pos = unicycle_state[timestep][:2]

            # Compute the step position based on the unicycle position
            curr_foot_displ = ABS_UNICYCLE_DISPLACEMENT if support_foot == Foot.LEFT else - ABS_UNICYCLE_DISPLACEMENT
            displ_x = -np.sin(unicycle_theta) * curr_foot_displ
            displ_y = np.cos(unicycle_theta) * curr_foot_displ
            pos = np.array((  # Define the (x, y, z=0) coordinates of the footstep
                unicycle_pos[0] + displ_x,
                unicycle_pos[1] + displ_y,
                0.))
            # Compute the step orientation based on the unicycle orientation
            ang = np.array((0., 0., unicycle_theta))

            # Add this step to the plan
            plan.append(Step(
                position=pos, orientation=ang,
                ss_duration=ss_duration, ds_duration=ds_duration,
                support_foot=support_foot, timestep=timestep
            ))

            # Switch the support foot
            support_foot = Foot.RIGHT if support_foot == Foot.LEFT else Foot.LEFT

        return plan

    @staticmethod
    def _comp_unicycle_pos_vel_acc_component(s, init_coordinate, goal_coordinate, theta_i, theta_f,
                                             is_for_x: bool = True):
        """
        Given the initial and goal states of the unicycle, compute the x or y path (in terms of position, velocity and
         acceleration) as functions of a parameter time contained in [0, 1].

        :param s: The parameter of the path: a variable contained in [0, 1].
        :param init_coordinate: The initial X or Y coordinate of the unicycle.
        :param goal_coordinate: The final X or Y coordinate of the unicycle.
        :param theta_i: The initial orientation of the unicycle.
        :param theta_f: The final orientation of the unicycle.
        :param is_for_x: Whether it has to compute the path for X or for Y.
        """
        k = 7
        sin_or_cos = np.cos if is_for_x else np.sin
        # Compute the polynomial coefficients
        a = init_coordinate
        b = k * sin_or_cos(theta_i)
        c = 3 * goal_coordinate - 3 * init_coordinate - k * sin_or_cos(theta_f) - 2 * k * sin_or_cos(theta_i)
        d = 2 * init_coordinate - 2 * goal_coordinate + k * sin_or_cos(theta_f) + k * sin_or_cos(theta_i)

        # Plug the coefficients in the polynomials to get the path expression
        return (a + b * s + c * np.pow(s, 2) + d * np.pow(s, 3),  # position path
                b + 2 * c * s + 3 * d * np.pow(s, 2),  # velocity path
                2 * c + 6 * d * s)  # acceleration path

    @staticmethod
    def _compute_unicycle_params(s, initial_state, goal_state):
        """
        Given the initial and goal states of the unicycle, compute x, y, x_dot, y_dot, theta, v, omega as functions of
        a parameter contained in [0, 1].

        :param s: The parameter of the path: a variable contained in [0, 1].
        :param initial_state: The initial configuration of the unicycle, in the form (x, y, theta).
        :param goal_state: The final configuration of the unicycle, in the form (x, y, theta).
        :return:
        """
        # Get the start and goal configurations
        x_i, y_i, theta_i = initial_state
        x_f, y_f, theta_f = goal_state

        # Compute the unicycle parameters
        x, x_dot, x_ddot = FootstepPlanner._comp_unicycle_pos_vel_acc_component(s, x_i, x_f, theta_i, theta_f,
                                                                                is_for_x=True)
        y, y_dot, y_ddot = FootstepPlanner._comp_unicycle_pos_vel_acc_component(s, y_i, y_f, theta_i, theta_f,
                                                                                is_for_x=False)
        theta = sym.atan2(y_dot, x_dot)
        v = sym.sqrt(sym.Pow(x_dot, 2) + sym.Pow(y_dot, 2))
        omega = (y_ddot * x_dot - y_dot * x_ddot) / (sym.Pow(x_dot, 2) + sym.Pow(y_dot, 2))

        return (x, x_dot, x_ddot,
                y, y_dot, y_ddot,
                theta, v, omega)

    @staticmethod
    def compute_plan_from_position(start_position: np.ndarray, goal_position: np.ndarray,
                                   initial_left_foot_pose: np.ndarray, initial_right_foot_pose: np.ndarray,
                                   initial_support_foot: Foot, sampling_time: float) -> list[Step]:
        """
        Computes the sequence of footsteps that the humanoid must take to make the midpoint of the feet travel
        from the provided start_position to goal_position, starting with the provided left and right foot poses.

        :param start_position: The vector of the coordinates (x, y) where the midpoint of the feet starts the motion.
        :param goal_position: The vector of the coordinates (x, y) where the midpoint of the feet should be at the end
         of the motion.
        :param initial_left_foot_pose: Initial states of the left foot, containing positional and orientation data in
         the form (x, y, z=0, theta).
        :param initial_right_foot_pose: Initial states of the right foot, containing positional and orientation data in
         the form (x, y, z=0, theta).
        :param initial_support_foot: The foot to use as support for the first step.
        :param sampling_time: The duration of a timestep in the simulation, in seconds.
        :return: The sequence of footsteps that the humanoid must take to travel at the specified ref_velocities.
        """
        # s = np.linspace(0, 1, 25)

        # s_aux = sym.symbols('s_aux', nonnegative=True)
        # s = s_aux / (1 + s_aux)

        s = sym.symbols('s', nonnegative=True)

        init_state = np.insert(start_position, 2, (initial_left_foot_pose[3] + initial_right_foot_pose[3]) / 2.)
        goal_state = np.insert(goal_position, 2, 0)
        (x, x_dot, x_ddot, y, y_dot, y_ddot, theta, v, omega) = (
            FootstepPlanner._compute_unicycle_params(s, init_state, goal_state))

        # DEBUG from MPC.DifferentialMpc import move_and_plot_unicycle
        # DEBUG move_and_plot_unicycle(x, y, theta, path_to_gif='../Assets/Animations/unicycle.gif',
        # DEBUG                        triangle_height=1, triangle_width=0.8)

        # Use a linear timing law
        t = sym.symbols('t', nonnegative=True)
        alpha = 0.5
        tim_law = alpha * t
        time_interval = np.linspace(0, 1 / alpha, 25)
        # Turn the path into a trajectory
        (x, x_dot, x_ddot, y, y_dot, y_ddot, theta, v, omega) = (
            sym.lambdify(t, f.subs(s, tim_law), 'numpy') for f in (x, x_dot, x_ddot, y, y_dot, y_ddot, theta, v, omega))
        (x, x_dot, x_ddot, y, y_dot, y_ddot, theta, v, omega) = (
            f(time_interval) for f in (x, x_dot, x_ddot, y, y_dot, y_ddot, theta, v, omega))

        # DEBUG from MPC.DifferentialMpc import move_and_plot_unicycle
        # move_and_plot_unicycle(x, y, theta, path_to_gif='../Assets/Animations/unicycle.gif',
        #                        triangle_height=1, triangle_width=0.8)

        return FootstepPlanner.compute_plan_from_uni_state(unicycle_state=np.vstack((x, y, theta)).T,
                                                           initial_support_foot=initial_support_foot)

        # return FootstepPlanner.compute_plan_from_velocities(ref_velocities=np.vstack((x_dot, y_dot, omega)).T,
        #                                                     initial_left_foot_pose=initial_left_foot_pose,
        #                                                     initial_right_foot_pose=initial_right_foot_pose,
        #                                                     initial_support_foot=initial_support_foot,
        #                                                     sampling_time=sampling_time)

    @staticmethod
    def plot_steps(steps, custom_fig=None, custom_ax=None):
        if custom_fig is None and custom_ax is None:
            fig, ax = plt.subplots()
<<<<<<< HEAD
        else:
            fig, ax = custom_fig, custom_ax
=======
>>>>>>> a7a8c6e0
        for step in steps:
            x, y, _ = step.position
            _, _, theta = step.orientation

            # Rectangle dimensions
            rect_width = 0.5
            rect_height = 0.2

            # Create rectangle centered at the position
            rect = Rectangle((-rect_width / 2, -rect_height / 2), rect_width, rect_height,
                             color='blue' if step.support_foot == Foot.RIGHT else 'green', alpha=0.7)

            # Apply rotation
            t = matplotlib.transforms.Affine2D().rotate(theta) + matplotlib.transforms.Affine2D().translate(x,
                                                                                                            y) + ax.transData
            rect.set_transform(t)

            # Add rectangle to the plot
            ax.add_patch(rect)

        # Set aspect ratio and labels
        ax.set_aspect('equal')
        if custom_fig is None and custom_ax is None:
            ax.set_xlim(-2, 15)
            ax.set_ylim(-2, 15)
        ax.set_xlabel('X Position')
        ax.set_ylabel('Y Position')

        plt.grid()
        plt.title("Steps Visualization")
        plt.show()


if __name__ == '__main__':
    plan = FootstepPlanner.compute_plan_from_position(start_position=np.array([0, 0]),
                                                      goal_position=np.array([10, 10]),
                                                      initial_left_foot_pose=np.array(
                                                          [-ABS_UNICYCLE_DISPLACEMENT, 0, 0, 0]),
                                                      initial_right_foot_pose=np.array(
                                                          [+ABS_UNICYCLE_DISPLACEMENT, 0, 0, 0]),
                                                      initial_support_foot=Foot.RIGHT, sampling_time=0.01,
                                                      )
    FootstepPlanner.plot_steps(plan)<|MERGE_RESOLUTION|>--- conflicted
+++ resolved
@@ -394,11 +394,9 @@
     def plot_steps(steps, custom_fig=None, custom_ax=None):
         if custom_fig is None and custom_ax is None:
             fig, ax = plt.subplots()
-<<<<<<< HEAD
         else:
             fig, ax = custom_fig, custom_ax
-=======
->>>>>>> a7a8c6e0
+
         for step in steps:
             x, y, _ = step.position
             _, _, theta = step.orientation
