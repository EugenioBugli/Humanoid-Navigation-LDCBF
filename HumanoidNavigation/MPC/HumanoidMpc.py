--- conflicted
+++ resolved
@@ -595,75 +595,7 @@
         if plot_animation:
             animator.plot_animation(path_to_gif)
 
-<<<<<<< HEAD
-        return X_pred_glob, U_pred_glob
-
-
-
-class HumanoidMPCUnknownEnvironment(HumanoidMPC):
-    """
-    A subclass of HumanoidMPC, where the robot is not aware of the full map, but it can only perceive the environment
-     through a LiDAR system.
-    """
-
-    def _get_list_c_and_eta(self, loc_x_k: float, loc_y_k: float, glob_theta_k: float, glob_x_km1: float, glob_y_km1: float):
-        """
-        It computes the list of the points C and the normal vectors Eta, which are defined for each obstacle as the
-        point on the obstacle's edge that is closest to the robot's position, and the vector from the robot's position
-        to C.
-
-        :param loc_x_k: The CoM X-coordinate of the humanoid w.r.t the local RF at time step k in the simulation.
-        :param loc_y_k: The CoM Y-coordinate of the humanoid w.r.t the local RF at time step k in the simulation.
-        :param glob_theta_k: The orientation of the humanoid w.r.t the inertial RF at time step k in the simulation.
-        :param glob_x_km1: The CoM X-coordinate of the humanoid w.r.t the inertial RF at time step k-1 in the simulation
-        :param glob_y_km1: The CoM Y-coordinate of the humanoid w.r.t the inertial RF at time step k-1 in the simulation
-        """
-        list_c, list_norm_vec = [], []
-        # Get the vector of the CoM position from the current state
-        pos_from_state = np.array([loc_x_k, loc_y_k])
-        # pos_from_state = [loc_x_k, loc_y_k]
-
-        # Add one constraint for each obstacle in the map
-        local_obstacles = []
-        for obstacle in self.obstacles:
-            #  Convert the obstacle's points in the local RF (i.e. the one of the state)
-            local_obstacle = ObstaclesUtils.transform_obstacle_coords(
-                obstacle=obstacle, transformation_matrix=self._get_glob_to_loc_rf_trans_mat(
-                    glob_theta_k, glob_x_km1, glob_y_km1
-                )
-            )
-            local_obstacles.append(local_obstacle)
-
-        # perform range finder search
-        lidar_readings, _, inferred_obstacles = range_finder(
-            lidar_position = pos_from_state,
-            obstacles = [ch.points for ch in local_obstacles],
-            # obstacles = [ch.points for ch in self.obstacles],
-            lidar_range = 3.0,
-            resolution = 360,
-            noisy=True
-        )
-
-        current_inferred_obstacles = []
-
-        for obstacle in inferred_obstacles:
-            local_obstacle = ConvexHull(obstacle)
-            current_inferred_obstacles.append(local_obstacle)
-            # Find c, i.e. the point on the obstacle's edge closest to (com_x, com_y) and compute
-            # the normal vector from (com_x, com_y) to c
-            c, normal_vector = ObstaclesUtils.get_closest_point_and_normal_vector_from_obs(
-                x=pos_from_state, polygon=local_obstacle, unitary_normal_vector=True,
-            )
-            list_c.append(c)
-            list_norm_vec.append(normal_vector)
-
-        self.list_inferred_obstacles.append(current_inferred_obstacles)
-        self.list_lidar_readings.append(lidar_readings)
-
-        return list_c, list_norm_vec
-=======
         return X_pred_glob, U_pred_glob, animator
->>>>>>> c103d394
 
 
 if __name__ == "__main__":
