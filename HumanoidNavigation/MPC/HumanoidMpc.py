--- conflicted
+++ resolved
@@ -1,6 +1,5 @@
 import os
 import time
-from enum import Enum
 from typing import Union
 
 import casadi as cs
@@ -10,11 +9,7 @@
 
 from HumanoidNavigation.Utils.HumanoidAnimationUtils import HumanoidAnimationUtils
 from HumanoidNavigation.Utils.ObstaclesUtils import ObstaclesUtils
-<<<<<<< HEAD
-from HumanoidNavigation.Utils.obstacles import generate_obstacles
-=======
 from HumanoidNavigation.Utils.obstacles import generate_obstacles, set_seed
->>>>>>> 9a6eddd1
 
 this_dir = os.path.dirname(os.path.realpath(__file__))
 config_dir = os.path.dirname(this_dir)
@@ -573,121 +568,25 @@
                 humanoid_orientation=X_pred_glob[4, k],
                 footstep_position=U_pred_glob[:2, k] if k < X_pred_glob.shape[1] - 1 else [None, None],
                 which_footstep=self.s_v[k],
-                list_point_c=c_and_eta_lists_global[k] if k < X_pred_glob.shape[1] - 1 else c_and_eta_lists_global[k-1],
+                list_point_c=c_and_eta_lists_global[k] if k < X_pred_glob.shape[1] - 1 else c_and_eta_lists_global[
+                    k - 1],
             )
         animator.plot_animation(path_to_gif)
 
         return X_pred_glob, U_pred_glob
 
 
-
-class Scenario(Enum):
-    CROWDED=0
-    CROWDED_START=1
-    CROWDED_END=2
-    START_CLOSE_TO_OBSTACLE=3
-    END_CLOSE_TO_OBSTACLE=4
-    HORIZONTAL_WALL=5
-    VERTICAL_SLALOM=6
-    MAZE=7
-
-def load_scenario(scenario):
-    start, goal, obstacles = None, None, None
-
-    if scenario == Scenario.CROWDED:
-        start=(0, 0)
-        goal=(5, 5)
-        obstacles = generate_obstacles(
-            start=start,
-            goal=goal,
-            num_obstacles=10, # 100?
-            x_range=(0.1, 5),
-            y_range=(0.1, 5)
-        )
-    if scenario == Scenario.CROWDED_START:
-        start=(0, 0)
-        goal=(5, 5)
-        obstacles = generate_obstacles(
-            start=start,
-            goal=goal,
-            num_obstacles=10,
-            x_range=(0.1, 2),
-            y_range=(0.1, 2)
-        )
-    if scenario == Scenario.CROWDED_END:
-        start=(0, 0)
-        goal=(5, 5)
-        obstacles = generate_obstacles(
-            start=start,
-            goal=goal,
-            num_obstacles=10,
-            x_range=(3, 4.9),
-            y_range=(3, 4.9)
-        )
-    if scenario == Scenario.START_CLOSE_TO_OBSTACLE:
-        start=(0, 0)
-        goal=(5, 0)
-        obstacles = [
-            ConvexHull(np.array([[0.1, -3], [0.1, 3], [1, 3], [1, -3]]))
-        ]
-    if scenario == Scenario.END_CLOSE_TO_OBSTACLE:
-        start=(0, 0)
-        goal=(5, 0)
-        obstacles = [
-            ConvexHull(np.array([[4.9, -3], [4.9, 3], [4, 3], [4, -3]]))
-        ]
-    if scenario == Scenario.HORIZONTAL_WALL:
-        start=(0, 0)
-        goal=(5, 0)
-        obstacles = [
-            ConvexHull(np.array([[1, -10], [1, 10], [3, 10], [3, -10]]))
-        ]
-    if scenario == Scenario.VERTICAL_SLALOM:
-        start=(0, 0)
-        goal=(5, 0)
-        obstacles = [
-            ConvexHull(np.array([[1, -1], [1, 10], [2, 10], [2, -1]])),
-            ConvexHull(np.array([[3, 1], [3, -10], [4, -10], [4, 1]]))
-        ]
-    if scenario == Scenario.MAZE:
-        raise NotImplementedError()
-
-    return start, goal, obstacles
-
-
-
-
-
-
 if __name__ == "__main__":
-<<<<<<< HEAD
-=======
     ObstaclesUtils.set_random_seed(1)
     set_seed(1)
 
     # only one and very far away
->>>>>>> 9a6eddd1
     # obstacle1 = ConvexHull(np.array([[0, 2], [0, 4], [2, 2], [2, 4]]))
     # obstacle2 = ConvexHull(np.array([[-2, 2], [-2, 4], [-4, 2], [-4, 2]]))
     # obstacle1 = ObstaclesUtils.generate_random_convex_polygon(5, (-0.5, 0.5), (2, 4))
     # obstacle2 = ObstaclesUtils.generate_random_convex_polygon(5, (-1.2, -0.5), (2, 4))
     # obstacle3 = ObstaclesUtils.generate_random_convex_polygon(5, (-0.1, 0.5), (2, 4))
 
-<<<<<<< HEAD
-    # start and goal positions
-    # start=(0, 0)
-    # goal=(5, 5)
-    #
-    # obstacles = generate_obstacles(
-    #     start=start,
-    #     goal=goal,
-    #     num_obstacles=5,
-    #     x_range=(0, 5),
-    #     y_range=(0, 5)
-    # )
-
-    start, goal, obstacles = load_scenario(Scenario.CROWDED_END)
-=======
     start = (0, 0, 0, 0, np.pi * 3 / 2)
     goal = (5, 5)
 
@@ -698,7 +597,6 @@
         x_range=(0, 5),
         y_range=(0, 5)
     )
->>>>>>> 9a6eddd1
 
     obstacles = obstacles[1:2]
 
